#!/usr/bin/env python
"""Launch script for the real race.

Usage:

python deploy.py <path/to/controller.py> <path/to/config.yaml>

"""

from __future__ import annotations

import logging
import time
from dataclasses import asdict
from pathlib import Path
from typing import TYPE_CHECKING

import fire
import gymnasium
import numpy as np

<<<<<<< HEAD
from lsy_drone_racing.command import Command, apply_command
from lsy_drone_racing.import_utils import get_ros_package_path, pycrazyswarm
from lsy_drone_racing.utils import check_gate_pass, load_controller
from lsy_drone_racing.vicon import Vicon

logger = logging.getLogger(__name__)


def create_init_info(
    env_info: dict,
    gate_poses: list,
    obstacle_poses: list,
    constraint_values: list,
    x_reference: list,
=======
from lsy_drone_racing.constants import (
    CTRL_FREQ,
    CTRL_TIMESTEP,
    QUADROTOR_KF,
    QUADROTOR_KM,
    SENSOR_RANGE,
    Z_HIGH,
    Z_LOW,
    HighGateDesc,
    LowGateDesc,
    ObstacleDesc,
    QuadrotorPhysicParams,
)
from lsy_drone_racing.utils import load_config, load_controller
from lsy_drone_racing.utils.import_utils import get_ros_package_path, pycrazyswarm
from lsy_drone_racing.utils.ros_utils import check_drone_start_pos, check_race_track
from lsy_drone_racing.wrapper import DroneRacingWrapper

if TYPE_CHECKING:
    from munch import Munch

    from lsy_drone_racing.vicon import Vicon

# rospy.init_node changes the default logging configuration of Python, which is bad practice at
# best. As a workaround, we can create loggers under the ROS root logger `rosout`.
# Also see https://github.com/ros/ros_comm/issues/1384
logger = logging.getLogger("rosout." + __name__)


def get_init_info(
    env: Quadrotor, env_info: dict, vicon: Vicon, constraint_values: list, config: Munch
>>>>>>> ba11b178
) -> dict:
    """Get the initial information dictionary for the controller.

    Args:
        env: Quadrotor environment.
        env_info: The environment information dictionary.
        vicon: Vicon interface.
        constraint_values: The values of the environment constraints evaluated at the start state.
        config: Competition configuration.
    """
    x_reference = config.quadrotor_config.task_info.stabilization_goal
    info = {
        "symbolic_model": env_info["symbolic_model"],
        "nominal_physical_parameters": asdict(QuadrotorPhysicParams()),
        "x_reference": [x_reference[0], 0.0, x_reference[1], 0.0, x_reference[2], 0.0] + [0.0] * 6,
        "u_reference": [0.084623, 0.084623, 0.084623, 0.084623],
        "symbolic_constraints": env_info["symbolic_constraints"],
        "ctrl_timestep": CTRL_TIMESTEP,
        "ctrl_freq": CTRL_FREQ,
        "episode_len_sec": 33,
        "quadrotor_kf": QUADROTOR_KF,
        "quadrotor_km": QUADROTOR_KM,
        "gate_dimensions": {"low": asdict(LowGateDesc()), "tall": asdict(HighGateDesc())},
        "obstacle_dimensions": asdict(ObstacleDesc()),
        "nominal_gates_pos_and_type": np.array(config.quadrotor_config.gates),
        "nominal_obstacles_pos": np.array(config.quadrotor_config.obstacles),
        "initial_state_randomization": env_info["initial_state_randomization"],
        "inertial_prop_randomization": env_info["inertial_prop_randomization"],
        "gates_and_obs_randomization": env_info["gates_and_obs_randomization"],
        "disturbances": env_info["disturbances"],
        "pyb_client": None,
        "urdf_dir": None,
        "constraint_values": constraint_values,
    }
    info.update(get_info(env, vicon, 0, config))
    return info


def sync_env(env: Quadrotor, vicon: Vicon):
    """Synchronize the internal env state with the real observations from vicon.

    Args:
        env: The Quadrotor environment.
        vicon: Vicon interface.
    """
    p, r = vicon.pos[vicon.drone_name], vicon.rpy[vicon.drone_name]
    env.state = [p[0], 0, p[1], 0, p[2], 0, r[0], r[1], r[2], 0, 0, 0]
    constraint_values = env.constraints.get_values(env, only_state=True)
    # IROS 2022 - Constrain violation flag for reward.
    env.cnstr_violation = env.constraints.is_violated(env, c_value=constraint_values)


def get_observation(info: dict, vicon: Vicon) -> np.ndarray:
    """Get the current observation from Vicon data.

    Args:
        info: The info dictionary corresponding to the current observation.
        vicon: Vicon interface.

    Returns:
        An observation from real data that matches the simulated observation space.
    """
    pos, rpy = vicon.pos[vicon.drone_name], vicon.rpy[vicon.drone_name]
    vel = vicon.vel[vicon.drone_name]
    ang_vel = vicon.ang_vel[vicon.drone_name]
    obs = np.array([pos[0], vel[0], pos[1], vel[1], pos[2], vel[2], *rpy, *ang_vel])
    return DroneRacingWrapper.observation_transform(obs, info)


def get_info(env: Quadrotor, vicon: Vicon, gate_id: int, config: Munch) -> dict:
    """Get the current environment info from Vicon data.

    Args:
        env: Quadrotor environment.
        vicon: Vicon interface.
        gate_id: Target gate ID.
        config: Competition configuration.

    Returns:
        An observation from real data that matches the simulated observation space.
    """
    gates = np.array(config.quadrotor_config.gates)
    # Infer gate z position based on type
    gates[:, 2] = np.where(gates[:, 6] == 1, Z_LOW, Z_HIGH)
    obstacles_pose = np.array(config.quadrotor_config.obstacles)
    obstacles_pose[:, 2] = ObstacleDesc.height
    drone_pos = vicon.pos[vicon.drone_name][:2]
    gates_in_range = np.linalg.norm(gates[:, :2] - drone_pos, axis=1) < SENSOR_RANGE
    obstacles_in_range = np.linalg.norm(obstacles_pose[:, :2] - drone_pos, axis=1) < SENSOR_RANGE

    # Update gates and obstacles that are closer than SENSOR_RANGE
    for i, in_range in enumerate(gates_in_range):
        if in_range:  # Overwrite both position and orientation
            gates[i, :2] = vicon.pos[f"gate{i+1}"][:2]
            gates[i, 3] = vicon.rpy[f"gate{i+1}"][2]
    for i, in_range in enumerate(obstacles_in_range):
        if in_range:  # Obstacles are symmetric, don't use orientation
            obstacles_pose[i, :2] = vicon.pos[f"obstacle{i+1}"][:2]

    info = {
        "mse": np.sum(((env.state - env.X_GOAL) * env.info_mse_metric_state_weight) ** 2),
        "collision": (None, False),  # Leave always False for deploy
        "gates_pose": gates[:, :6],
        "obstacles_pose": obstacles_pose,
        "gates_in_range": gates_in_range,
        "obstacles_in_range": obstacles_in_range,
        "gates_type": gates[:, 6],
        "current_gate_id": gate_id,
        "at_goal_position": False,  # Leave always False for deployment
        "task_completed": False,  # Leave always False for deployment
        "drone_pose": np.concatenate(vicon.pose(vicon.drone_name)),
        "constraint_values": env.constraints.get_values(env, only_state=True),
        "constraint_violation": 1 if env.cnstr_violation else 0,
    }
    return info


def main(config: str = "config/getting_started.yaml", controller: str = "examples/controller.py"):
    """Deployment script to run the controller on the real drone.

    Args:
        config: Path to the competition configuration.
        controller: Path to the controller implementation.
    """
    config = load_config(Path(config))

    # Initialize the crazyfly interface
    # pycrazyswarm expects strings, not Path objects, so we need to convert it first
    crazyswarm_config_path = get_ros_package_path("crazyswarm") / "launch/crazyflies.yaml"
    swarm = pycrazyswarm.Crazyswarm(str(crazyswarm_config_path))
    time_helper = swarm.timeHelper
<<<<<<< HEAD
    cf = swarm.allcfs.crazyflies[0]

    gate_names = [f"gate{i}" for i in range(1, len(config.quadrotor_config.gates) + 1)]
    obstacle_names = [f"obstacle{i}" for i in range(1, len(config.quadrotor_config.obstacles) + 1)]
    vicon = Vicon(track_names=gate_names + obstacle_names, timeout=1.0)

    config_path = Path(config).resolve()
    assert config_path.is_file(), "Config file does not exist!"
    with open(config_path, "r") as f:
        config = yaml.load(f, yaml.SafeLoader)
    config_factory = ConfigFactory()
    config_factory.base_dict = config
    config = config_factory.merge()

    # Check if the real drone position matches the settings
    tol = 0.1
    init_state = config.quadrotor_config.init_state
    drone_pos = np.array([init_state[key] for key in ("init_x", "init_y", "init_z")])
    if d := np.linalg.norm(drone_pos - vicon.pos["cf"]) > tol:
        raise RuntimeError(
            (
                f"Distance between drone and starting position too great ({d:.2f}m)"
                f"Position is {vicon.pos['cf']}, should be {drone_pos}"
            )
        )

    # TODO: Replace with autodetection of gate and obstacle positions
    # TODO: Change obstacle and gate definitions to freely adjust the height
    gate_poses = config.quadrotor_config.gates
    for gate in gate_poses:
        if gate[3] != 0 or gate[4] != 0:
            raise ValueError("Gates can't have roll or pitch!")
    obstacle_poses = config.quadrotor_config.obstacles

    # Create a safe-control-gym environment from which to take the symbolic models
    config.quadrotor_config["ctrl_freq"] = 500
    env = make("quadrotor", **config.quadrotor_config)
    _, env_info = env.reset()

    # Override environment state and evaluate constraints
    drone_pos, drone_rot = vicon.pos[vicon.drone_name], vicon.rpy[vicon.drone_name]
    drone_pos_and_vel = [drone_pos[0], 0, drone_pos[1], 0, drone_pos[2], 0]
    drone_rot_and_agl_vel = [drone_rot[0], drone_rot[1], drone_rot[2], 0, 0, 0]
    env.state = drone_pos_and_vel + drone_rot_and_agl_vel
    constraint_values = env.constraints.get_values(env, only_state=True)
    x_reference = config.quadrotor_config.task_info.stabilization_goal

    init_info = create_init_info(
        env_info, gate_poses, obstacle_poses, constraint_values, x_reference
    )
=======
>>>>>>> ba11b178

    # Check if the gates, obstacles and drone are positioned within tolerances. This needs to be
    # called after initializing crazyswarm. Vicon and crazyswarm attempt to initialize a ROS node.
    # Vicon handles the case that a node is already running, but crazyswarm does not
    check_race_track(config)
    check_drone_start_pos(config)

    # Initialize the environment with ROS as backend instead of the simulator
    kwargs = {"drone": swarm.allcfs.crazyflies[0]}
    env = gymnasium.make("DroneRacing-v0", config=config, backend="ros", backend_kwargs=kwargs)
    obs, info = env.reset()

    Controller = load_controller(Path(controller))
    ctrl = Controller(obs, info)

    # Run the main control loop
    try:
        start_time = time.time()
        while not time_helper.isShutdown():
<<<<<<< HEAD
            curr_time = time.time() - start_time

            # Override environment state and evaluate constraints
            p, r = vicon.pos["cf"], vicon.rpy["cf"]
            env.state = [p[0], 0, p[1], 0, p[2], 0, r[0], r[1], r[2], 0, 0, 0]
            state_error = (env.state - env.X_GOAL) * env.info_mse_metric_state_weight
            constraint_values = env.constraints.get_values(env, only_state=True)
            # IROS 2022 - Constrain violation flag for reward.
            env.cnstr_violation = env.constraints.is_violated(env, c_value=constraint_values)
            cnstr_num = 1 if env.cnstr_violation else 0

            p = vicon.pos["cf"]
            # This only looks at the x-y plane, could be improved
            # TODO: Replace with 3D distance once gate poses are given with height
            gate_dist = np.sqrt(np.sum((p[0:2] - vicon.pos[gate_names[target_gate_id]][0:2]) ** 2))
            if gate_dist < 0.45:
                current_target_gate_pos = vicon.pos[gate_names[target_gate_id]]
            else:
                current_target_gate_pos = gate_poses[target_gate_id][0:6]
            info = {
                "mse": np.sum(state_error**2),
                "collision": (None, False),  # Leave always false in sim2real
                "current_target_gate_id": target_gate_id,
                "current_target_gate_in_range": gate_dist < 0.45,
                "current_target_gate_pos": current_target_gate_pos,
                "current_target_gate_type": gate_poses[target_gate_id][6],
                "at_goal_position": False,  # Leave always false in sim2real
                "task_completed": False,  # Leave always false in sim2real
                "constraint_values": constraint_values,
                "constraint_violation": cnstr_num,
            }

            # Check if the drone has passed the current gate
            if check_gate_pass(
                gate_poses[target_gate_id], vicon.pos[vicon.drone_name], last_drone_pos
            ):
                target_gate_id += 1
                print(f"Gate {target_gate_id} passed in {curr_time:.4}s")
            last_drone_pos = vicon.pos[vicon.drone_name].copy()

            if target_gate_id == len(gate_poses):  # Reached the end
                target_gate_id = -1
                total_time = time.time() - start_time

            # Get the latest vicon observation and call the controller
            p = vicon.pos[vicon.drone_name]
            drone_pos_and_vel = [p[0], 0, p[1], 0, p[2], 0]
            r = vicon.rpy[vicon.drone_name]
            drone_rot_and_agl_vel = [r[0], r[1], r[2], 0, 0, 0]
            vicon_obs = drone_pos_and_vel + drone_rot_and_agl_vel
            # In sim2real: Reward always 0, done always false
            command_type, args = ctrl.compute_control(curr_time, vicon_obs, 0, False, info)
            log_cmd.append([curr_time, rospy.get_time(), command_type, args])  # Save for logging

            apply_command(cf, command_type, args)  # Send the command to the drone controller
            time_helper.sleepForRate(CTRL_FREQ)

            if command_type == Command.FINISHED or completed:
=======
            t_loop = time.perf_counter()
            # Use the latest observation of the environment, i.e. the latest state from Vicon
            obs, info = env.obs, env.info
            if last_obs.get("gate_id", 1) != obs["gate_id"]:
                logger.info(
                    f"Gate {last_obs.get("gate_id", 1)} passed in {time.time() - start_time:.4}s"
                )
            action = ctrl.compute_control(env.obs, env.info)
            next_obs, reward, terminated, truncated, info = env.step(action)
            ctrl.step_learn(action, next_obs, reward, terminated, truncated, info)
            if terminated or truncated:
>>>>>>> ba11b178
                break
            if dt := (time.perf_counter() - t_loop) < CTRL_TIMESTEP:
                time.sleep(CTRL_TIMESTEP - dt)  # Maintain the control loop frequency
            next_obs = env.obs  # Update the observation after the control loop
        total_time = time.time() - start_time
        ctrl.episode_learn()
        logger.info(f"Total time: {total_time:.3f}s" if obs["gate"] == -1 else "Task not completed")
    finally:
        env.apply(Command.NOTIFYSETPOINTSTOP, [])
        env.apply(Command.LAND, [0.0, 2.0])  # Args are height and duration


if __name__ == "__main__":
    logging.basicConfig(level=logging.INFO)
    fire.Fire(main)<|MERGE_RESOLUTION|>--- conflicted
+++ resolved
@@ -19,22 +19,6 @@
 import gymnasium
 import numpy as np
 
-<<<<<<< HEAD
-from lsy_drone_racing.command import Command, apply_command
-from lsy_drone_racing.import_utils import get_ros_package_path, pycrazyswarm
-from lsy_drone_racing.utils import check_gate_pass, load_controller
-from lsy_drone_racing.vicon import Vicon
-
-logger = logging.getLogger(__name__)
-
-
-def create_init_info(
-    env_info: dict,
-    gate_poses: list,
-    obstacle_poses: list,
-    constraint_values: list,
-    x_reference: list,
-=======
 from lsy_drone_racing.constants import (
     CTRL_FREQ,
     CTRL_TIMESTEP,
@@ -66,7 +50,6 @@
 
 def get_init_info(
     env: Quadrotor, env_info: dict, vicon: Vicon, constraint_values: list, config: Munch
->>>>>>> ba11b178
 ) -> dict:
     """Get the initial information dictionary for the controller.
 
@@ -198,59 +181,6 @@
     crazyswarm_config_path = get_ros_package_path("crazyswarm") / "launch/crazyflies.yaml"
     swarm = pycrazyswarm.Crazyswarm(str(crazyswarm_config_path))
     time_helper = swarm.timeHelper
-<<<<<<< HEAD
-    cf = swarm.allcfs.crazyflies[0]
-
-    gate_names = [f"gate{i}" for i in range(1, len(config.quadrotor_config.gates) + 1)]
-    obstacle_names = [f"obstacle{i}" for i in range(1, len(config.quadrotor_config.obstacles) + 1)]
-    vicon = Vicon(track_names=gate_names + obstacle_names, timeout=1.0)
-
-    config_path = Path(config).resolve()
-    assert config_path.is_file(), "Config file does not exist!"
-    with open(config_path, "r") as f:
-        config = yaml.load(f, yaml.SafeLoader)
-    config_factory = ConfigFactory()
-    config_factory.base_dict = config
-    config = config_factory.merge()
-
-    # Check if the real drone position matches the settings
-    tol = 0.1
-    init_state = config.quadrotor_config.init_state
-    drone_pos = np.array([init_state[key] for key in ("init_x", "init_y", "init_z")])
-    if d := np.linalg.norm(drone_pos - vicon.pos["cf"]) > tol:
-        raise RuntimeError(
-            (
-                f"Distance between drone and starting position too great ({d:.2f}m)"
-                f"Position is {vicon.pos['cf']}, should be {drone_pos}"
-            )
-        )
-
-    # TODO: Replace with autodetection of gate and obstacle positions
-    # TODO: Change obstacle and gate definitions to freely adjust the height
-    gate_poses = config.quadrotor_config.gates
-    for gate in gate_poses:
-        if gate[3] != 0 or gate[4] != 0:
-            raise ValueError("Gates can't have roll or pitch!")
-    obstacle_poses = config.quadrotor_config.obstacles
-
-    # Create a safe-control-gym environment from which to take the symbolic models
-    config.quadrotor_config["ctrl_freq"] = 500
-    env = make("quadrotor", **config.quadrotor_config)
-    _, env_info = env.reset()
-
-    # Override environment state and evaluate constraints
-    drone_pos, drone_rot = vicon.pos[vicon.drone_name], vicon.rpy[vicon.drone_name]
-    drone_pos_and_vel = [drone_pos[0], 0, drone_pos[1], 0, drone_pos[2], 0]
-    drone_rot_and_agl_vel = [drone_rot[0], drone_rot[1], drone_rot[2], 0, 0, 0]
-    env.state = drone_pos_and_vel + drone_rot_and_agl_vel
-    constraint_values = env.constraints.get_values(env, only_state=True)
-    x_reference = config.quadrotor_config.task_info.stabilization_goal
-
-    init_info = create_init_info(
-        env_info, gate_poses, obstacle_poses, constraint_values, x_reference
-    )
-=======
->>>>>>> ba11b178
 
     # Check if the gates, obstacles and drone are positioned within tolerances. This needs to be
     # called after initializing crazyswarm. Vicon and crazyswarm attempt to initialize a ROS node.
@@ -270,66 +200,6 @@
     try:
         start_time = time.time()
         while not time_helper.isShutdown():
-<<<<<<< HEAD
-            curr_time = time.time() - start_time
-
-            # Override environment state and evaluate constraints
-            p, r = vicon.pos["cf"], vicon.rpy["cf"]
-            env.state = [p[0], 0, p[1], 0, p[2], 0, r[0], r[1], r[2], 0, 0, 0]
-            state_error = (env.state - env.X_GOAL) * env.info_mse_metric_state_weight
-            constraint_values = env.constraints.get_values(env, only_state=True)
-            # IROS 2022 - Constrain violation flag for reward.
-            env.cnstr_violation = env.constraints.is_violated(env, c_value=constraint_values)
-            cnstr_num = 1 if env.cnstr_violation else 0
-
-            p = vicon.pos["cf"]
-            # This only looks at the x-y plane, could be improved
-            # TODO: Replace with 3D distance once gate poses are given with height
-            gate_dist = np.sqrt(np.sum((p[0:2] - vicon.pos[gate_names[target_gate_id]][0:2]) ** 2))
-            if gate_dist < 0.45:
-                current_target_gate_pos = vicon.pos[gate_names[target_gate_id]]
-            else:
-                current_target_gate_pos = gate_poses[target_gate_id][0:6]
-            info = {
-                "mse": np.sum(state_error**2),
-                "collision": (None, False),  # Leave always false in sim2real
-                "current_target_gate_id": target_gate_id,
-                "current_target_gate_in_range": gate_dist < 0.45,
-                "current_target_gate_pos": current_target_gate_pos,
-                "current_target_gate_type": gate_poses[target_gate_id][6],
-                "at_goal_position": False,  # Leave always false in sim2real
-                "task_completed": False,  # Leave always false in sim2real
-                "constraint_values": constraint_values,
-                "constraint_violation": cnstr_num,
-            }
-
-            # Check if the drone has passed the current gate
-            if check_gate_pass(
-                gate_poses[target_gate_id], vicon.pos[vicon.drone_name], last_drone_pos
-            ):
-                target_gate_id += 1
-                print(f"Gate {target_gate_id} passed in {curr_time:.4}s")
-            last_drone_pos = vicon.pos[vicon.drone_name].copy()
-
-            if target_gate_id == len(gate_poses):  # Reached the end
-                target_gate_id = -1
-                total_time = time.time() - start_time
-
-            # Get the latest vicon observation and call the controller
-            p = vicon.pos[vicon.drone_name]
-            drone_pos_and_vel = [p[0], 0, p[1], 0, p[2], 0]
-            r = vicon.rpy[vicon.drone_name]
-            drone_rot_and_agl_vel = [r[0], r[1], r[2], 0, 0, 0]
-            vicon_obs = drone_pos_and_vel + drone_rot_and_agl_vel
-            # In sim2real: Reward always 0, done always false
-            command_type, args = ctrl.compute_control(curr_time, vicon_obs, 0, False, info)
-            log_cmd.append([curr_time, rospy.get_time(), command_type, args])  # Save for logging
-
-            apply_command(cf, command_type, args)  # Send the command to the drone controller
-            time_helper.sleepForRate(CTRL_FREQ)
-
-            if command_type == Command.FINISHED or completed:
-=======
             t_loop = time.perf_counter()
             # Use the latest observation of the environment, i.e. the latest state from Vicon
             obs, info = env.obs, env.info
@@ -341,7 +211,6 @@
             next_obs, reward, terminated, truncated, info = env.step(action)
             ctrl.step_learn(action, next_obs, reward, terminated, truncated, info)
             if terminated or truncated:
->>>>>>> ba11b178
                 break
             if dt := (time.perf_counter() - t_loop) < CTRL_TIMESTEP:
                 time.sleep(CTRL_TIMESTEP - dt)  # Maintain the control loop frequency
