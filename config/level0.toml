# Level 0

# | Evaluation Scenario | Rand. Inertial Properties | Randomized Obstacles, Gates | Notes             |
# | :-----------------: | :-----------------------: | :-------------------------: | :---------------: |
# | `level0.toml`       | *No*                      | *No*                        | Perfect knowledge |
[controller]
<<<<<<< HEAD
file = "rl_controller.py" # Put your controller file name here. Specifying a controller as argument to scripts will override this setting. Controllers are located in `lsy_drone_racing/control/`
=======
file = "Thetastar_controller.py" # Put your controller file name here. Specifying a controller as argument to scripts will override this setting. Controllers are located in `lsy_drone_racing/control/`
>>>>>>> 7311106c

[deploy]
### Settings only relevant for deployment
# Whether to check if gate and obstacle positions observed by vicon are within the limits defined down below.
check_race_track = true
# Whether to check if the drone start position is within the limits specified down below.
check_drone_start_pos = true
# Lets you practice your controller without putting up gates & obstacles, assumes nominal positions given below.
real_track_objects = true

[[deploy.drones]]
id = 91
channel = 100

[sim]
# Physics options:
# "analytical": Analytical, simplified dynamics model
# "mujoco": Mujoco dynamics. May take longer to compile at startup.
# "sys_id": System identification model.
physics = "analytical"

camera_view = [5.0, -40.0, -40.0, 0.5, -1.0, 0.5]
freq = 500                                        # Simulation frequency, in Hz
attitude_freq = 500                               # Controller frequency, in Hz. This frequency is used to simulate the onboard controller, NOT for the environment's step function
gui = false                                       # Enable/disable PyBullet's GUI

[env]
id = "DroneRacing-v0"   # "DroneRacing-v0" for single races, "MultiDroneRacing-v0" for multi-drone races. Each environment also implements a vector-environment for faster training
seed = 1337             # Random seed
freq = 50               # Frequency of the environment's step function, in Hz
<<<<<<< HEAD
sensor_range = 0.5      # Range at which the exact location of gates and obstacles become visible to the drone. Objects that are not in the drone's sensor range report their nominal position.
control_mode = "attitude"  # Control mode of the environment. Can be either "state" or "attitude"
max_episode_steps = 200  # episode steps for RL training

=======
sensor_range = 0.7      # Range at which the exact location of gates and obstacles become visible to the drone. Objects that are not in the drone's sensor range report their nominal position.
control_mode = "state"  # Control mode of the environment. Can be either "state" or "attitude"
>>>>>>> 7311106c

[env.track]
# Tall gates: 1.0m height. Short gates: 0.525m height. Height is measured from the ground to the
# center of the gate.
[[env.track.gates]]
pos = [0.45, -0.5, 0.56]
rpy = [0.0, 0.0, 2.35]
[[env.track.gates]]
pos = [1.0, -1.05, 1.11]
rpy = [0.0, 0.0, -0.78]
[[env.track.gates]]
pos = [0.0, 1.0, 0.56]
rpy = [0.0, 0.0, 0.0]
[[env.track.gates]]
pos = [-0.5, 0.0, 1.11]
rpy = [0.0, 0.0, 3.14]

# Obstacle height: 1.4m. Height is measured from the ground to the top of the obstacle.
[[env.track.obstacles]]
pos = [1.0, 0.0, 1.4]
[[env.track.obstacles]]
pos = [0.5, -1.0, 1.4]
[[env.track.obstacles]]
pos = [0.0, 1.5, 1.4]
[[env.track.obstacles]]
pos = [-0.5, 0.5, 1.4]

[[env.track.drones]]
pos = [1.0, 1.5, 0.07]
rpy = [0, 0, 0]
vel = [0, 0, 0]
ang_vel = [0, 0, 0]

[env.disturbances.action]
fn = "normal"
scale = 0.001

[env.disturbances.dynamics]
fn = "uniform"
[env.disturbances.dynamics.kwargs]
minval = [-0.1, -0.1, -0.1]
maxval = [0.1, 0.1, 0.1]<|MERGE_RESOLUTION|>--- conflicted
+++ resolved
@@ -4,11 +4,9 @@
 # | :-----------------: | :-----------------------: | :-------------------------: | :---------------: |
 # | `level0.toml`       | *No*                      | *No*                        | Perfect knowledge |
 [controller]
-<<<<<<< HEAD
-file = "rl_controller.py" # Put your controller file name here. Specifying a controller as argument to scripts will override this setting. Controllers are located in `lsy_drone_racing/control/`
-=======
-file = "Thetastar_controller.py" # Put your controller file name here. Specifying a controller as argument to scripts will override this setting. Controllers are located in `lsy_drone_racing/control/`
->>>>>>> 7311106c
+
+file = "baseline_controller.py" # Put your controller file name here. Specifying a controller as argument to scripts will override this setting. Controllers are located in `lsy_drone_racing/control/`
+
 
 [deploy]
 ### Settings only relevant for deployment
@@ -39,15 +37,9 @@
 id = "DroneRacing-v0"   # "DroneRacing-v0" for single races, "MultiDroneRacing-v0" for multi-drone races. Each environment also implements a vector-environment for faster training
 seed = 1337             # Random seed
 freq = 50               # Frequency of the environment's step function, in Hz
-<<<<<<< HEAD
 sensor_range = 0.5      # Range at which the exact location of gates and obstacles become visible to the drone. Objects that are not in the drone's sensor range report their nominal position.
-control_mode = "attitude"  # Control mode of the environment. Can be either "state" or "attitude"
-max_episode_steps = 200  # episode steps for RL training
-
-=======
-sensor_range = 0.7      # Range at which the exact location of gates and obstacles become visible to the drone. Objects that are not in the drone's sensor range report their nominal position.
 control_mode = "state"  # Control mode of the environment. Can be either "state" or "attitude"
->>>>>>> 7311106c
+# max_episode_steps = 200  # episode steps for RL training uncomment if training
 
 [env.track]
 # Tall gates: 1.0m height. Short gates: 0.525m height. Height is measured from the ground to the
