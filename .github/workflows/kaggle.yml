name: Online Competition

on:
  push:
    branches:
      - master
      - main
  workflow_dispatch:


jobs:
  online-competition:
    # Skip this job if running on the main repo to prevent failing CI/CD. Only run on student forks.
    if: ${{ github.repository != 'utiasDSL/lsy_drone_racing' }}

    runs-on: ubuntu-latest
    env: # Or as an environment variable
      KAGGLE_USERNAME: ${{ secrets.KaggleUsername }}
      KAGGLE_KEY: ${{ secrets.KaggleKey }}

    steps:
      - uses: actions/checkout@v4
      - uses: conda-incubator/setup-miniconda@v3
        with:
<<<<<<< HEAD
          auto-update-conda: true
          activate-environment: race
          python-version: 3.11
=======
          micromamba-version: '2.1.0-0' # any version from https://github.com/mamba-org/micromamba-releases
          environment-name: test-env
          init-shell: bash
          create-args: python=3.12
          cache-environment: true
>>>>>>> 20d2c1c7
      - run: pip install .[online_submission,test]
        shell: bash -el {0}
      - name: Run simulation tests
        run: python scripts/kaggle.py
        shell: bash -el {0}
      - name: Export with kaggle
<<<<<<< HEAD
        run: kaggle competitions submit lsy-drone-racing-ws24 -f submission.csv -m "Automated submission"
        shell: bash -el {0}

      
=======
        run: kaggle competitions submit -c lsy-drone-racing-ss-25 -f submission.csv -m "Automated submission"
        shell: micromamba-shell {0}
>>>>>>> 20d2c1c7
<|MERGE_RESOLUTION|>--- conflicted
+++ resolved
@@ -22,29 +22,14 @@
       - uses: actions/checkout@v4
       - uses: conda-incubator/setup-miniconda@v3
         with:
-<<<<<<< HEAD
           auto-update-conda: true
           activate-environment: race
           python-version: 3.11
-=======
-          micromamba-version: '2.1.0-0' # any version from https://github.com/mamba-org/micromamba-releases
-          environment-name: test-env
-          init-shell: bash
-          create-args: python=3.12
-          cache-environment: true
->>>>>>> 20d2c1c7
       - run: pip install .[online_submission,test]
         shell: bash -el {0}
       - name: Run simulation tests
         run: python scripts/kaggle.py
         shell: bash -el {0}
       - name: Export with kaggle
-<<<<<<< HEAD
-        run: kaggle competitions submit lsy-drone-racing-ws24 -f submission.csv -m "Automated submission"
-        shell: bash -el {0}
-
-      
-=======
         run: kaggle competitions submit -c lsy-drone-racing-ss-25 -f submission.csv -m "Automated submission"
-        shell: micromamba-shell {0}
->>>>>>> 20d2c1c7
+        shell: bash -el {0}